--- conflicted
+++ resolved
@@ -73,11 +73,7 @@
 
 setup_params = dict(
     name = 'keyring',
-<<<<<<< HEAD
     version = "2.0",
-=======
-    version = "1.6.2",
->>>>>>> cdb9b9da
     description = "Store and access your passwords safely.",
     url = "http://bitbucket.org/kang/python-keyring-lib",
     keywords = "keyring Keychain GnomeKeyring Kwallet password storage",
