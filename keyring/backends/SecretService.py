import logging

from keyring.util import properties
from keyring.backend import KeyringBackend
from keyring.errors import InitError, PasswordDeleteError

try:
    import dbus
except ImportError:
    pass

log = logging.getLogger(__name__)

class Keyring(KeyringBackend):
    """Secret Service Keyring"""

<<<<<<< HEAD
    @properties.ClassProperty
    @classmethod
    def priority(cls):
        if not 'dbus' in globals():
            raise RuntimeError("dbus required")
        try:
            bus = dbus.SessionBus()
            bus.get_object('org.freedesktop.secrets',
                '/org/freedesktop/secrets')
        except dbus.exceptions.DBusException:
            raise RuntimeError("Unable to get dbus resource "
                "org.freedesktop.secrets")
        return 5

    @staticmethod
    def _str_to_dbus_str(s, strict=False):
        """Given a string, do our best to turn it into a unicode compatible
        object.
        """
        if issubclass(s.__class__, unicode):
            # It's already unicode, no problem.
            return s

        # It's not unicode.  Convert it to a unicode string.
        try:
            return unicode(s)
        except UnicodeEncodeError:
            log.exception("Failed to convert '%s' to unicode" % s)
            if strict:
                raise
            else:
                return unicode(s, errors='replace')

    @property
    def secret_service(self):
        bus = dbus.SessionBus()
        service_obj = bus.get_object('org.freedesktop.secrets',
            '/org/freedesktop/secrets')
        return dbus.Interface(service_obj, 'org.freedesktop.Secret.Service')
=======
    def supported(self):
        try:
            import secretstorage
        except ImportError:
            return -1
        from secretstorage.exceptions import SecretServiceNotAvailableException
        try:
            bus = secretstorage.dbus_init()
            secretstorage.Collection(bus)
        except (ImportError, SecretServiceNotAvailableException):
            return -1
        else:
            return 1

    def get_default_collection(self):
        import secretstorage
        bus = secretstorage.dbus_init()
        collection = secretstorage.Collection(bus)
        if collection.is_locked():
            if collection.unlock():
                raise InitError("Failed to unlock the collection!")
        return collection
>>>>>>> 9e09d0d6

    def get_password(self, service, username):
        """Get password of the username for the service
        """
        collection = self.get_default_collection()
        items = collection.search_items(
            {"username": username, "service": service})
<<<<<<< HEAD
        _, session = secret_service.OpenSession("plain", "")
        no_longer_locked, prompt = secret_service.Unlock(locked)
        self._check_prompt(prompt)
        secrets = secret_service.GetSecrets(unlocked + locked, session,
            byte_arrays=True)
        for item_path, secret in secrets.iteritems():
            return unicode(secret[2])

    def _check_prompt(self, prompt):
        """
        Ensure we support the supplied prompt value.

        from http://standards.freedesktop.org/secret-service/re01.html:
        Prompt is a prompt object which can be used to unlock the remaining
        objects, or the special value '/' when no prompt is necessary.
        """
        if not prompt == '/':
            raise ValueError("Keyring does not support prompts")

    @property
    def collection(self):
        bus = dbus.SessionBus()
        collection_obj = bus.get_object(
            'org.freedesktop.secrets',
            '/org/freedesktop/secrets/aliases/default')
        return dbus.Interface(collection_obj,
            'org.freedesktop.Secret.Collection')
=======
        for item in items:
            return item.get_secret().decode('utf-8')
>>>>>>> 9e09d0d6

    def set_password(self, service, username, password):
        """Set password for the username of the service
        """
<<<<<<< HEAD
        service = self._str_to_dbus_str(service)
        username = self._str_to_dbus_str(username)
        password = self._str_to_dbus_str(password)
=======
        collection = self.get_default_collection()
>>>>>>> 9e09d0d6
        attributes = {
            "application": "python-keyring",
            "service": service,
            "username": username
            }
        label = "%s @ %s" % (username, service)
        collection.create_item(label, attributes, password, replace=True)

    def delete_password(self, service, username):
        """Delete the stored password (only the first one)
        """
        collection = self.get_default_collection()
        attributes = {
            "application": "python-keyring",
            "service": service,
            "username": username
            }
        items = collection.search_items(attributes)
        for item in items:
            return item.delete()
        raise PasswordDeleteError("No such password!")<|MERGE_RESOLUTION|>--- conflicted
+++ resolved
@@ -5,7 +5,7 @@
 from keyring.errors import InitError, PasswordDeleteError
 
 try:
-    import dbus
+    import secretstorage.exceptions
 except ImportError:
     pass
 
@@ -14,70 +14,25 @@
 class Keyring(KeyringBackend):
     """Secret Service Keyring"""
 
-<<<<<<< HEAD
     @properties.ClassProperty
     @classmethod
     def priority(cls):
-        if not 'dbus' in globals():
-            raise RuntimeError("dbus required")
-        try:
-            bus = dbus.SessionBus()
-            bus.get_object('org.freedesktop.secrets',
-                '/org/freedesktop/secrets')
-        except dbus.exceptions.DBusException:
-            raise RuntimeError("Unable to get dbus resource "
-                "org.freedesktop.secrets")
-        return 5
-
-    @staticmethod
-    def _str_to_dbus_str(s, strict=False):
-        """Given a string, do our best to turn it into a unicode compatible
-        object.
-        """
-        if issubclass(s.__class__, unicode):
-            # It's already unicode, no problem.
-            return s
-
-        # It's not unicode.  Convert it to a unicode string.
-        try:
-            return unicode(s)
-        except UnicodeEncodeError:
-            log.exception("Failed to convert '%s' to unicode" % s)
-            if strict:
-                raise
-            else:
-                return unicode(s, errors='replace')
-
-    @property
-    def secret_service(self):
-        bus = dbus.SessionBus()
-        service_obj = bus.get_object('org.freedesktop.secrets',
-            '/org/freedesktop/secrets')
-        return dbus.Interface(service_obj, 'org.freedesktop.Secret.Service')
-=======
-    def supported(self):
-        try:
-            import secretstorage
-        except ImportError:
-            return -1
-        from secretstorage.exceptions import SecretServiceNotAvailableException
+        if not 'secretservice' in globals():
+            raise RuntimeError("SecretService required")
         try:
             bus = secretstorage.dbus_init()
             secretstorage.Collection(bus)
-        except (ImportError, SecretServiceNotAvailableException):
-            return -1
-        else:
-            return 1
+        except secretstorage.exceptions.SecretServiceNotAvailableException:
+            raise RuntimeError("Unable to get initialize SecretService")
+        return 5
 
     def get_default_collection(self):
-        import secretstorage
         bus = secretstorage.dbus_init()
         collection = secretstorage.Collection(bus)
         if collection.is_locked():
             if collection.unlock():
                 raise InitError("Failed to unlock the collection!")
         return collection
->>>>>>> 9e09d0d6
 
     def get_password(self, service, username):
         """Get password of the username for the service
@@ -85,49 +40,13 @@
         collection = self.get_default_collection()
         items = collection.search_items(
             {"username": username, "service": service})
-<<<<<<< HEAD
-        _, session = secret_service.OpenSession("plain", "")
-        no_longer_locked, prompt = secret_service.Unlock(locked)
-        self._check_prompt(prompt)
-        secrets = secret_service.GetSecrets(unlocked + locked, session,
-            byte_arrays=True)
-        for item_path, secret in secrets.iteritems():
-            return unicode(secret[2])
-
-    def _check_prompt(self, prompt):
-        """
-        Ensure we support the supplied prompt value.
-
-        from http://standards.freedesktop.org/secret-service/re01.html:
-        Prompt is a prompt object which can be used to unlock the remaining
-        objects, or the special value '/' when no prompt is necessary.
-        """
-        if not prompt == '/':
-            raise ValueError("Keyring does not support prompts")
-
-    @property
-    def collection(self):
-        bus = dbus.SessionBus()
-        collection_obj = bus.get_object(
-            'org.freedesktop.secrets',
-            '/org/freedesktop/secrets/aliases/default')
-        return dbus.Interface(collection_obj,
-            'org.freedesktop.Secret.Collection')
-=======
         for item in items:
             return item.get_secret().decode('utf-8')
->>>>>>> 9e09d0d6
 
     def set_password(self, service, username, password):
         """Set password for the username of the service
         """
-<<<<<<< HEAD
-        service = self._str_to_dbus_str(service)
-        username = self._str_to_dbus_str(username)
-        password = self._str_to_dbus_str(password)
-=======
         collection = self.get_default_collection()
->>>>>>> 9e09d0d6
         attributes = {
             "application": "python-keyring",
             "service": service,
