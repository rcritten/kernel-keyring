"""
backend.py

Created by Kang Zhang on 2009-07-09
"""

import os
import sys
import getpass
import ConfigParser

try:
    from abc import ABCMeta, abstractmethod
except ImportError:
    # to keep compatible with older Python versions.
    class ABCMeta(type):
        pass

    def abstractmethod(funcobj):
        return funcobj


_KEYRING_SETTING = 'keyring-setting'
_CRYPTED_PASSWORD = 'crypted-password'
_BLOCK_SIZE = 32
_PADDING = '0'

class PasswordSetError(Exception):
    """Raised when the password can't be set.
    """

class KeyringBackend(object):
    """The abstract base class of the keyring, every backend must implement
    this interface.
    """
    __metaclass__ = ABCMeta

    @abstractmethod
    def supported(self):
        """Return if this keyring supports current enviroment.
        -1: not applicable
         0: suitable
         1: recommended
        """
        return -1

    @abstractmethod
    def get_password(self, service, username):
        """Get password of the username for the service
        """
        return None

    @abstractmethod
    def set_password(self, service, username, password):
        """Set password for the username of the service
        """
        raise PasswordSetError()

class _ExtensionKeyring(KeyringBackend):
    """_ExtensionKeyring is a adaptor class for the platform related keyring
    backends.
    """
    def __init__(self):
        try:
            self.keyring_impl = self._init_backend()
        except ImportError:
            # keyring is not installed properly
            self.keyring_impl = None

    def _init_backend(self):
        """Return the keyring implementation handler
        """
        return None

    def _recommend(self):
        """If this keyring is recommanded on current enviroment.
        """
        return False

    def supported(self):
        """Override the supported() in KeyringBackend.
        """
        if self.keyring_impl is None:
            return -1
        elif self._recommend():
            return 1
        return 0

    def get_password(self, service, username):
        """Override the get_password() in KeyringBackend.
        """
        try:
            password = self.keyring_impl.password_get(service, username)
        except OSError:
            password = None
        return password

    def set_password(self, service, username, password):
        """Overide the set_password() in KeyringBackend.
        """
        try:
            self.keyring_impl.password_set(service, username, password)
        except OSError:
            raise PasswordSetError()

class OSXKeychain(_ExtensionKeyring):
    """Mac OSX Keychain"""
    def _init_backend(self):
        """Return the handler: osx_keychain
        """
        import osx_keychain
        return osx_keychain

    def _recommend(self):
        """Recommend for all OSX enviroment.
        """
        return sys.platform == 'darwin'

class GnomeKeyring(_ExtensionKeyring):
    """Gnome Keyring"""
    def _init_backend(self):
        """Return the gnome_keyring handler.
        """
        import gnome_keyring
        return gnome_keyring

    def _recommend(self):
        """Recommend this keyring when Gnome is running.
        """
        # Gnome is running
        return os.getenv("GNOME_DESKTOP_SESSION_ID") is not None


class KDEKWallet(_ExtensionKeyring):
    """KDE KWallet"""
    def _init_backend(self):
        """Return the kde_kwallet handler.
        """
        import kde_kwallet
        return kde_kwallet

    def _recommend(self):
        """Recommend this keyring backend when KDE is running.
        """
        # KDE is running
        return os.getenv("KDE_FULL_SESSION") == "true"

class BasicFileKeyring(KeyringBackend):
    """BasicFileKeyring is a filebased implementation of keyring.

    It stores the password directly in the file, and supports the
    encryption and decryption. The encrypted password is stroed in base64
    format.
    """

    def __init__(self):
        self.file_path = os.path.join(os.path.expanduser("~"), self.filename())

    @abstractmethod
    def filename(self):
        """Return the filename used to store the passwords.
        """
        pass

    @abstractmethod
    def encrypt(self, password):
        """Encrypt the password.
        """
        pass

    @abstractmethod
    def decrypt(self, password_encrypted):
        """Decrypt the password.
        """
        pass

    def get_password(self, service, username):
        """Read the password from the file.
        """
        # load the passwords from the file
        config = ConfigParser.RawConfigParser()
        if os.path.exists(self.file_path):
            config.read(self.file_path)

        # fetch the password
        try:
            password_base64 = config.get(service, username)
            # decode with base64
            password_encrypted = password_base64.decode("base64")
            # decrypted the password
            password = self.decrypt(password_encrypted)
        except (ConfigParser.NoOptionError, ConfigParser.NoSectionError):
            password = None
        return password

    def set_password(self, service, username, password):
        """Write the password in the file.
        """
        # encrypt the password
        password_encrypted = self.encrypt(password)
        # load the password from the disk
        config = ConfigParser.RawConfigParser()
        if os.path.exists(self.file_path):
            config.read(self.file_path)

        # encode with base64
        password_base64 = password_encrypted.encode("base64")
        # write the modification
        if not config.has_section(service):
            config.add_section(service)
        config.set(service, username, password_base64)
        config_file = open(self.file_path,'w')
        config.write(config_file)

class UncryptedFileKeyring(BasicFileKeyring):
    """Uncrypted File Keyring"""
    def filename(self):
        """Return the filename of the password file. It should be
        "keyring_pass.cfg" .
        """
        return "keyring_pass.cfg"

    def encrypt(self, password):
        """Directly return the password itself.
        """
        return password

    def decrypt(self, password_encrypted):
        """Directly return encrypted password.
        """
        return password_encrypted

    def supported(self):
        """Applicable for all platforms, but do not recommend.
        """
        return 0

class CryptedFileKeyring(BasicFileKeyring):
    """PyCrypto File Keyring"""
    def __init__(self):
        super(CryptedFileKeyring, self).__init__()
        self.crypted_password = None

    def filename(self):
        """Return the filename for the password file.
        """
        return "crypted_pass.cfg"

    def supported(self):
        """Applicable for all platforms, but not recommend"
        """
        try:
            from Crypto.Cipher import AES
            status = 0
        except ImportError:
            status = -1
        return status

    def _init_file(self):
        """Init the password file, set the password for it.
        """

        print("Please set a password for your new keyring")
        password = None
        while 1:
            if not password:
                password = getpass.getpass()
                password2 = getpass.getpass('Password (again): ')
                if password != password2:
                    sys.stderr.write("Error: Your passwords didn't math\n")
                    password = None
                    continue
            if '' == password.strip():
                # forbid the blank password
                sys.stderr.write("Error: blank passwords aren't allowed.\n")
                password = None
                continue
            if len(password) > _BLOCK_SIZE:
                # block size of AES is less than 32
                sys.stderr.write("Error: password can't be longer than 32.\n")
                password = None
                continue
            break

        # hash the password
        import crypt
        self.crypted_password = crypt.crypt(password, password)

        # write down the initialization
        config = ConfigParser.RawConfigParser()
        config.add_section(_KEYRING_SETTING)
        config.set(_KEYRING_SETTING, _CRYPTED_PASSWORD, self.crypted_password)

        config_file = open(self.file_path,'w')
        config.write(config_file)

        if config_file:
            config_file.close()

    def _check_file(self):
        """Check if the password file has been init properly.
        """
        if os.path.exists(self.file_path):
            config = ConfigParser.RawConfigParser()
            config.read(self.file_path)
            try:
                self.crypted_password = config.get(_KEYRING_SETTING,
                                                    _CRYPTED_PASSWORD)
                return self.crypted_password.strip() != ''
            except (ConfigParser.NoSectionError, ConfigParser.NoOptionError):
                pass
        return False

    def _auth(self, password):
        """Return if the password can open the keyring.
        """
        import crypt
        return crypt.crypt(password, password) == self.crypted_password

    def _init_crypter(self):
        """Init the crypter(using the password of the keyring).
        """
        # check the password file
        if not self._check_file():
            self._init_file()

        print "Please input your password for the keyring"
        password = getpass.getpass()

        if not self._auth(password):
            sys.stderr.write("Wrong password for the keyring.\n")
            raise ValueError("Wrong password")

        # init the cipher with the password
        from Crypto.Cipher import AES
        # pad to _BLOCK_SIZE bytes
        password = password + (_BLOCK_SIZE - len(password) % _BLOCK_SIZE) * \
                                                                    _PADDING
        return AES.new(password, AES.MODE_CFB)

    def encrypt(self, password):
        """Encrypt the given password using the pycryto.
        """
        crypter = self._init_crypter()
        return crypter.encrypt(password)

    def decrypt(self, password_encrypted):
        """Decrypt the given password using the pycryto.
        """
        crypter = self._init_crypter()
        return crypter.decrypt(password_encrypted)


class Win32CryptoKeyring(BasicFileKeyring):
    """Win32 Cryptography Keyring"""
    def __init__(self):
        super(Win32CryptoKeyring, self).__init__()

        try:
            import win32_crypto
            self.crypt_handler = win32_crypto
        except ImportError:
            self.crypt_handler = None

    def filename(self):
        """Return the filename for the password storages file.
        """
        return "wincrypto_pass.cfg"

    def supported(self):
        """Recommend on Windows 2000 and when win32cred module is not available
        """
        if self.crypt_handler is not None and sys.platform == 'win32':
            # always recommend on Windows 2000
            major, minor, build, platform, text = sys.getwindowsversion()
            if (major, minor) == (5, 0):
                return 1
            # recommend if win32 is not available
            try:
                import win32cred
            except ImportError:
                return 1
            return 0
        return -1

    def encrypt(self, password):
        """Encrypt the password using the CryptAPI.
        """
        return self.crypt_handler.encrypt(password)

    def decrypt(self, password_encrypted):
        """Decrypt the password using the CryptAPI.
        """
        return self.crypt_handler.decrypt(password_encrypted)


<<<<<<< HEAD
class WinVaultKeyring(KeyringBackend):
    def __init__(self):
        super(WinVaultKeyring, self).__init__()
        try:
            import pywintypes, win32cred
            self.win32cred = win32cred
            self.pywintypes = pywintypes
        except ImportError:
            self.win32cred = None
    
    def supported(self):
        if self.win32cred is not None and sys.platform == 'win32':
            major, minor, build, platform, text = sys.getwindowsversion()
            if (major, minor) >= (5, 1):
                # recommend for windows xp+
                return 1
        return -1
    
    def get_password(self, service, username):
        try:
            blob = self.win32cred.CredRead(Type=self.win32cred.CRED_TYPE_GENERIC, 
                                           TargetName=service)['CredentialBlob']
        except self.pywintypes.error, e:
            if e[:2] == (1168, 'CredRead'):
                return None
            raise
        return blob.decode("utf16")
    
    def set_password(self, service, username, password):
        credential = dict(Type=self.win32cred.CRED_TYPE_GENERIC, 
                          TargetName=service,
                          UserName=username,
                          CredentialBlob=unicode(password),
                          Comment="Stored using python-keyring",
                          Persist=self.win32cred.CRED_PERSIST_ENTERPRISE)
        self.win32cred.CredWrite(credential, 0)
=======
class Win32CryptoRegistry(KeyringBackend):
    """Win32CryptoRegistry is a keyring which use Windows CryptAPI to encrypt
    the user's passwords and store them under registry keys
    """
    def __init__(self):
        super(Win32CryptoRegistry, self).__init__()

        try:
            import win32_crypto
            import _winreg
            self.crypt_handler = win32_crypto
        except ImportError:
            self.crypt_handler = None

    def supported(self):
        """Return if this keyring supports current enviroment.
        -1: not applicable
         0: suitable
         1: recommended
        """
        if self.crypt_handler is not None and os.name == 'nt':
            major, minor, build, platform, text = sys.getwindowsversion()
            if platform == 2:
                # recommend for windows 2k+
                return 2
        return -1

    def get_password(self, service, username):
        """Get password of the username for the service
        """
        from _winreg import HKEY_CURRENT_USER, OpenKey, QueryValueEx
        try:
            # fetch the password
            key = r'Software\%s\Keyring' % service
            hkey = OpenKey(HKEY_CURRENT_USER, key)
            password_base64 = QueryValueEx(hkey, username)[0]
            # decode with base64
            password_encrypted = password_base64.decode("base64")
            # decrypted the password
            password = self.decrypt(password_encrypted)
        except EnvironmentError:
            password = None
        return password


    def set_password(self, service, username, password):
        """Write the password to the registry
        """
        # encrypt the password
        password_encrypted = self.encrypt(password)
        # encode with base64
        password_base64 = password_encrypted.encode("base64")

        # store the password
        from _winreg import HKEY_CURRENT_USER, CreateKey, SetValueEx, REG_SZ
        hkey = CreateKey(HKEY_CURRENT_USER, r'Software\%s\Keyring' % service)
        SetValueEx(hkey, username, 0, REG_SZ, password_base64)
        return 0

    def encrypt(self, password):
        """Encrypt the password using the CryptAPI.
        """
        return self.crypt_handler.encrypt(password)

    def decrypt(self, password_encrypted):
        """Decrypt the password using the CryptAPI.
        """
        return self.crypt_handler.decrypt(password_encrypted)
>>>>>>> b25dd8f1


_all_keyring = None

def get_all_keyring():
    """Return the list of all keyrings in the lib
    """
    global _all_keyring
    if _all_keyring is None:
        _all_keyring = [ OSXKeychain(), GnomeKeyring(), KDEKWallet(),
                         CryptedFileKeyring(), UncryptedFileKeyring(),
                         Win32CryptoKeyring(), Win32CryptoRegistry()]
    return _all_keyring
<|MERGE_RESOLUTION|>--- conflicted
+++ resolved
@@ -394,7 +394,6 @@
         return self.crypt_handler.decrypt(password_encrypted)
 
 
-<<<<<<< HEAD
 class WinVaultKeyring(KeyringBackend):
     def __init__(self):
         super(WinVaultKeyring, self).__init__()
@@ -431,7 +430,8 @@
                           Comment="Stored using python-keyring",
                           Persist=self.win32cred.CRED_PERSIST_ENTERPRISE)
         self.win32cred.CredWrite(credential, 0)
-=======
+
+
 class Win32CryptoRegistry(KeyringBackend):
     """Win32CryptoRegistry is a keyring which use Windows CryptAPI to encrypt
     the user's passwords and store them under registry keys
@@ -500,7 +500,6 @@
         """Decrypt the password using the CryptAPI.
         """
         return self.crypt_handler.decrypt(password_encrypted)
->>>>>>> b25dd8f1
 
 
 _all_keyring = None
