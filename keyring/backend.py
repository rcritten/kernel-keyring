--- conflicted
+++ resolved
@@ -28,6 +28,11 @@
     def abstractproperty(funcobj):
         return property(funcobj)
 
+try:
+    import gnomekeyring
+except ImportError:
+    pass
+
 _KEYRING_SETTING = 'keyring-setting'
 _CRYPTED_PASSWORD = 'crypted-password'
 _BLOCK_SIZE = 32
@@ -123,7 +128,7 @@
         try:
             self.keyring_impl.password_set(service, username, password)
         except OSError, e:
-            raise PasswordSetError(e)
+            raise PasswordSetError(e.message)
 
     def delete_password(self, service, username):
         """Override the delete_password in KeyringBackend.
@@ -131,7 +136,7 @@
         try:
             self.keyring_impl.password_delete(service, username)
         except OSError, e:
-            raise PasswordDeleteError(e)
+            raise PasswordDeleteError(e.message)
 
 
 class OSXKeychain(_ExtensionKeyring):
@@ -198,10 +203,10 @@
             # The user pressed "Cancel" when prompted to unlock their keyring.
             raise PasswordSetError("cancelled by user")
 
-<<<<<<< HEAD
     def delete_password(self, service, username):
         """Delete the password for the username of the service.
         """
+        import gnomekeyring
         try:
             items = gnomekeyring.find_network_password_sync(username, service)
             for current in items:
@@ -211,7 +216,7 @@
             raise PasswordDeleteError("can't found the password")
         except gnomekeyring.CancelledError:
             raise PasswordDeleteError("cancelled by user")
-=======
+
 
 class SecretServiceKeyring(KeyringBackend):
     """Secret Service Keyring"""
@@ -278,8 +283,6 @@
             True)
         assert prompt == "/"
 
->>>>>>> e01fbce9
-
 kwallet = None
 
 
@@ -331,7 +334,7 @@
     """KDE KWallet"""
 
     def supported(self):
-        if kwallet_support and 'KDE_SESSION_UID' in os.environ:
+        if kwallet_support and os.environ.has_key('KDE_SESSION_UID'):
             return 1
         elif kwallet_support:
             return 0
@@ -451,14 +454,10 @@
         if not config.has_section(service):
             config.add_section(service)
         config.set(service, username, password_base64)
-<<<<<<< HEAD
-        config_file = open(self.file_path, 'w')
-=======
         # ensure the storage path exists
         if not os.path.isdir(os.path.dirname(self.file_path)):
             os.makedirs(os.path.dirname(self.file_path))
         config_file = open(self.file_path,'w')
->>>>>>> e01fbce9
         config.write(config_file)
 
     def delete_password(self, service, username):
@@ -623,7 +622,7 @@
         try:
             from backends import win32_crypto
             self.crypt_handler = win32_crypto
-        except ImportError:
+        except ImportError, e:
             self.crypt_handler = None
 
     def supported(self):
@@ -670,10 +669,7 @@
         try:
             import pywintypes
             import win32cred
-<<<<<<< HEAD
-
-=======
->>>>>>> e01fbce9
+
             self.win32cred = win32cred
             self.pywintypes = pywintypes
         except ImportError:
@@ -712,11 +708,7 @@
                 TargetName=target,
             )
         except self.pywintypes.error, e:
-<<<<<<< HEAD
-            if e[:2] == (1168, 'CredRead'):  # not found
-=======
             if e.winerror == 1168 and e.funcname == 'CredRead': # not found
->>>>>>> e01fbce9
                 return None
             raise
         return res
@@ -802,6 +794,7 @@
             password = None
         return password
 
+
     def set_password(self, service, username, password):
         """Write the password to the registry
         """
@@ -835,10 +828,7 @@
     try:
         import pywintypes
         import win32cred
-<<<<<<< HEAD
-
-=======
->>>>>>> e01fbce9
+
         if (major, minor) >= (5, 1):
             # recommend for windows xp+
             return 'cred'
@@ -871,9 +861,5 @@
         _all_keyring = [OSXKeychain(), GnomeKeyring(), KDEKWallet(),
                         CryptedFileKeyring(), UncryptedFileKeyring(),
                         Win32CryptoKeyring(), Win32CryptoRegistry(),
-<<<<<<< HEAD
-                        WinVaultKeyring()]
-=======
                         WinVaultKeyring(), SecretServiceKeyring()]
->>>>>>> e01fbce9
     return _all_keyring